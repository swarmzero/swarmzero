[tool.poetry]
name = "swarmzero"
version = "0.0.3"
description = "This library provides you with an easy way to orchestrate AI Agents and Swarms on SwarmZero"
authors = ["SwarmZero Team <info@swarmzero.ai>"]
readme = "README.md"
repository = "https://github.com/swarmzero/swarmzero"
homepage = "https://swarmzero.ai"

[tool.poetry.dependencies]
python = ">=3.11,<3.13"
fastapi = "^0.115.12"
uvicorn = "^0.34.0"
python-dotenv = "^1.0.1"
SQLAlchemy = "^2.0.36"
aiosqlite = "^0.21.0"
toml = "^0.10.2"
python-multipart = "^0.0.20"
llama-index = "^0.12.37"
llama-index-llms-anthropic = "^0.6.19"
llama-index-llms-mistralai = "^0.3.3"
llama-index-llms-ollama = "^0.5.6"
llama-index-llms-openai = "^0.3.44"
llama-index-llms-azure-openai = "^0.3.2"
llama-index-llms-gemini = "^0.4.14"
llama-index-multi-modal-llms-openai = "^0.4.3"
llama-index-vector-stores-chroma = "^0.4.1"
llama-index-vector-stores-pinecone = "^0.4.5"
llama-index-readers-s3 = "^0.4.0"
llama-index-llms-nebius = "^0.1.1"
chromadb = "^0.6.3"
langtrace-python-sdk = "^3.8.17"
openlit = "^1.33.22"
asyncpg = "^0.30.0"
openpyxl = "^3.1.5"
docx2txt = "^0.8"
xlrd = "^2.0.1"
redis = "^5.3.0"
colorama = "^0.4.6"
requests = "^2.32.3"
boto3 = "^1.37.3"
types-boto3 = "^1.38.23"
llama-index-llms-openrouter = "^0.3.1"
pyyaml = "^6.0.2"
<<<<<<< HEAD
=======
llama-index-llms-bedrock = "^0.3.8"
>>>>>>> 0aa7f1a1

[tool.poetry.extras]
web3 = ["web3", "py-solc-x", "eth-account"]

[tool.poetry.dev-dependencies]
pytest = "^8.4.1"
pytest-asyncio = "^0.24.0"
pytest-mock = "^3.14.0"
httpx = "^0.27.0"
black = "^24.10.0"

[tool.poetry.group.dev.dependencies]
pre-commit = "^4.0.1"
black = "^24.10.0"
isort = "^5.13.2"

[tool.pytest.ini_options]
asyncio_mode = "auto"
log_cli = true

[build-system]
requires = ["poetry-core"]
build-backend = "poetry.core.masonry.api"

[tool.black]
line-length = 120
target-version = ['py311', 'py312']
skip-string-normalization = true

[tool.isort]
profile = "black"
skip_gitignore = true
skip_glob = ["tests"]<|MERGE_RESOLUTION|>--- conflicted
+++ resolved
@@ -42,10 +42,7 @@
 types-boto3 = "^1.38.23"
 llama-index-llms-openrouter = "^0.3.1"
 pyyaml = "^6.0.2"
-<<<<<<< HEAD
-=======
 llama-index-llms-bedrock = "^0.3.8"
->>>>>>> 0aa7f1a1
 
 [tool.poetry.extras]
 web3 = ["web3", "py-solc-x", "eth-account"]
