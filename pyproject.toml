[tool.poetry]
name = "swarmzero"
version = "0.0.3"
description = "This library provides you with an easy way to orchestrate AI Agents and Swarms on SwarmZero"
authors = ["SwarmZero Team <info@swarmzero.ai>"]
readme = "README.md"
repository = "https://github.com/swarmzero/swarmzero"
homepage = "https://swarmzero.ai"

[tool.poetry.dependencies]
python = ">=3.11,<3.13"
fastapi = "^0.115.12"
uvicorn = "^0.34.0"
python-dotenv = "^1.0.1"
SQLAlchemy = "^2.0.36"
aiosqlite = "^0.21.0"
toml = "^0.10.2"
python-multipart = "^0.0.20"
llama-index = "^0.12.37"
llama-index-llms-anthropic = "^0.6.19"
llama-index-llms-mistralai = "^0.3.3"
llama-index-llms-ollama = "^0.5.6"
llama-index-llms-openai = "^0.3.44"
llama-index-llms-azure-openai = "^0.3.2"
llama-index-llms-gemini = "^0.4.14"
llama-index-multi-modal-llms-openai = "^0.4.3"
llama-index-vector-stores-chroma = "^0.4.1"
llama-index-vector-stores-pinecone = "^0.4.5"
llama-index-readers-s3 = "^0.4.0"
llama-index-llms-nebius = "^0.1.1"
chromadb = "^0.6.3"
langtrace-python-sdk = "^3.8.17"
openlit = "^1.33.22"
asyncpg = "^0.30.0"
openpyxl = "^3.1.5"
docx2txt = "^0.8"
xlrd = "^2.0.1"
redis = "^5.3.0"
colorama = "^0.4.6"
requests = "^2.32.3"
boto3 = "^1.37.3"
types-boto3 = "^1.38.23"
<<<<<<< HEAD
llama-index-llms-openrouter = "^0.3.1"
=======
>>>>>>> 49d71087

[tool.poetry.extras]
web3 = ["web3", "py-solc-x", "eth-account"]

[tool.poetry.dev-dependencies]
pytest = "^8.3.4"
pytest-asyncio = "^0.24.0"
pytest-mock = "^3.14.0"
httpx = "^0.27.0"
black = "^24.10.0"

[tool.poetry.group.dev.dependencies]
pre-commit = "^4.0.1"
black = "^24.10.0"
isort = "^5.13.2"

[tool.pytest.ini_options]
asyncio_mode = "auto"
log_cli = true

[build-system]
requires = ["poetry-core"]
build-backend = "poetry.core.masonry.api"

[tool.black]
line-length = 120
target-version = ['py311', 'py312']
skip-string-normalization = true

[tool.isort]
profile = "black"
skip_gitignore = true
skip_glob = ["swarmzero/experimental/*", "tests"]<|MERGE_RESOLUTION|>--- conflicted
+++ resolved
@@ -40,10 +40,7 @@
 requests = "^2.32.3"
 boto3 = "^1.37.3"
 types-boto3 = "^1.38.23"
-<<<<<<< HEAD
 llama-index-llms-openrouter = "^0.3.1"
-=======
->>>>>>> 49d71087
 
 [tool.poetry.extras]
 web3 = ["web3", "py-solc-x", "eth-account"]
