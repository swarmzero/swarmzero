import logging
import os

from dotenv import load_dotenv

from swarmzero.sdk_context import SDKContext

if "OTEL_EXPORTER_OTLP_ENDPOINT" in os.environ:
    import openlit

    openlit.init()

elif "LANGTRACE_API_KEY" in os.environ:
    from langtrace_python_sdk import langtrace  # type: ignore # noqa

    langtrace.init(api_key=os.getenv("LANGTRACE_API_KEY"))

from llama_index.llms.anthropic import Anthropic
from llama_index.llms.azure_openai import AzureOpenAI
from llama_index.llms.gemini import Gemini
from llama_index.llms.mistralai import MistralAI
from llama_index.llms.nebius import NebiusLLM as Nebius
from llama_index.llms.ollama import Ollama
from llama_index.llms.openai import OpenAI
from llama_index.llms.openrouter import OpenRouter
from llama_index.multi_modal_llms.openai import OpenAIMultiModal
from llama_index.llms.bedrock import Bedrock

from swarmzero.config import Config
from swarmzero.llms.claude import ClaudeLLM
from swarmzero.llms.llm import LLM
from swarmzero.llms.mistral import MistralLLM
from swarmzero.llms.nebius import NebiuslLLM
from swarmzero.llms.ollama import OllamaLLM
from swarmzero.llms.openai import AzureOpenAILLM, OpenAILLM, OpenAIMultiModalLLM
from swarmzero.llms.openrouter import OpenRouterLLM
<<<<<<< HEAD
from swarmzero.llms.bedrock import BedrockLLM
=======
>>>>>>> 18dc5c41

load_dotenv()

logging.basicConfig(level=logging.INFO)
logger = logging.getLogger(__name__)


def _create_llm(llm_type: str, config: Config):
    timeout = config.get("timeout")

    ollama_server_url = config.get("ollama_server_url")
    model = config.get("model")
    enable_multi_modal = config.get("enable_multi_modal")

    if llm_type == "OpenAI":
        if model.startswith("gpt-4") and enable_multi_modal is True:
            return OpenAIMultiModal(model, request_timeout=timeout, max_new_tokens=300)
        elif "gpt" in model:
            return OpenAI(model=model, request_timeout=timeout)
    elif llm_type == "AzureOpenAI":
        api_key = os.getenv("AZURE_OPENAI_API_KEY")
        if not api_key:
            logger.error("AZURE_OPENAI_API_KEY is missing")
            raise ValueError("AZURE_OPENAI_API_KEY is required for Azure Open AI")
        azure_endpoint = os.getenv("AZURE_OPENAI_ENDPOINT")
        if not azure_endpoint:
            logger.error("AZURE_OPENAI_ENDPOINT is missing")
            raise ValueError("AZURE_OPENAI_ENDPOINT is required for Azure Open AI")
        api_version = os.getenv("AZURE_OPENAI_API_VERSION")
        if not api_version:
            logger.error("AZURE_OPENAI_API_VERSION is missing")
            raise ValueError("AZURE_OPENAI_API_VERSION is required for Azure Open AI")
        if model is None:
            logger.error("model is missing")
            raise ValueError("model is required for Azure Open AI")
        azure_deployment = model.replace("azure/", "")
        return AzureOpenAI(
            azure_deployment=azure_deployment,
            azure_endpoint=azure_endpoint,
            api_key=api_key,
            api_version=api_version,
            timeout=timeout,
        )
    elif llm_type == "OpenRouter":
        api_key = os.getenv("OPENROUTER_API_KEY")
        model = os.getenv("OPENROUTER_MODEL")
        if not api_key:
            logger.error("OPENROUTER_API_KEY is missing")
            raise ValueError("OPENROUTER_API_KEY is required for OpenRouter")
        if not model:
<<<<<<< HEAD
            return OpenRouter(
                model=model,
                api_key=api_key,
                timeout=timeout,
            )
=======
            logger.error("OPENROUTER_MODEL is missing")
            raise ValueError("OPENROUTER_MODEL is required for OpenRouter")
        return OpenRouter(
            model=model,
            api_key=api_key,
            timeout=timeout,
        )
>>>>>>> 18dc5c41
    elif llm_type == "Nebius":
        api_key = os.getenv("NEBIUS_API_KEY")
        api_base = os.getenv("NEBIUS_API_BASE")
        model = os.getenv("NEBIUS_MODEL")

        if not api_key:
            logger.error("NEBIUS_API_KEY is missing")
            raise ValueError("NEBIUS_API_KEY is required for Nebius models")
        if not api_base:
            logger.error("NEBIUS_API_BASE is missing")
            raise ValueError("NEBIUS_API_BASE is required for Nebius models")
        if not model:
            logger.error("NEBIUS_MODEL is missing")
            raise ValueError("NEBIUS_MODEL is required for Nebius models")

        return Nebius(model=model, api_key=api_key, api_base=api_base)
    elif llm_type == "Anthropic":
        api_key = os.getenv("ANTHROPIC_API_KEY")
        if not api_key:
            logger.error("ANTHROPIC_API_KEY is missing")
            raise ValueError("ANTHROPIC_API_KEY is required for Anthropic models")
        return Anthropic(model=model, api_key=api_key)
    elif llm_type == "Ollama":
        return Ollama(model=model, base_url=ollama_server_url, timeout=timeout)
    elif llm_type == "Mistral":
        api_key = os.getenv("MISTRAL_API_KEY")
        if not api_key:
            logger.error("MISTRAL_API_KEY is missing")
            raise ValueError("MISTRAL_API_KEY is required for Mistral models")
        return MistralAI(model=model, api_key=api_key)
    elif llm_type == "Gemini":
        api_key = os.getenv("GEMINI_API_KEY")
        if not api_key:
            logger.error("GEMINI_API_KEY is missing")
            raise ValueError("GEMINI_API_KEY is required for Gemini models")
        else:
            return Gemini(model='models/' + model, api_key=api_key)
    elif llm_type == "Bedrock":
        api_key = os.getenv("AWS_BEDROCK_API_KEY")
        model = os.getenv("AWS_BEDROCK_MODEL")
        if not api_key:
            logger.error("AWS_BEDROCK_API_KEY is missing")
            raise ValueError("AWS_BEDROCK_API_KEY is required for Bedrock")
        if not model:
            logger.error("AWS_BEDROCK_MODEL is missing")
            raise ValueError("AWS_BEDROCK_MODEL is required for Bedrock")
        return BedrockLLM(model=model, api_key=api_key, timeout=timeout)
    else:
        logger.error("Unsupported LLM type")
        raise ValueError("Unsupported LLM type")


# used when `llm` is provided in Agent or Swarm creation
def llm_from_wrapper(llm_wrapper: LLM, config: Config):
    if isinstance(llm_wrapper, OpenAILLM):
        return _create_llm("OpenAI", config)
    if isinstance(llm_wrapper, AzureOpenAILLM):
        return _create_llm("AzureOpenAI", config)
    elif isinstance(llm_wrapper, ClaudeLLM):
        return _create_llm("Anthropic", config)
    elif isinstance(llm_wrapper, OllamaLLM):
        return _create_llm("Ollama", config)
    elif isinstance(llm_wrapper, MistralLLM):
        return _create_llm("Mistral", config)
    elif isinstance(llm_wrapper, NebiuslLLM):
        return _create_llm("Nebius", config)
    elif isinstance(llm_wrapper, OpenRouterLLM):
        return _create_llm("OpenRouter", config)
<<<<<<< HEAD
    elif isinstance(llm_wrapper, BedrockLLM):
        return _create_llm("Bedrock", config)
=======
>>>>>>> 18dc5c41
    else:
        logger.error("Unsupported LLM wrapper type")
        raise ValueError("Unsupported LLM wrapper type")


# default to config file if `llm` is not provided in Agent or Swarm creation
def llm_from_config(config: Config):
    model = config.get("model")

    if "gpt" in model and "azure/" not in model:
        logger.info("OpenAI model selected")
        return _create_llm("OpenAI", config)
    elif "azure/" in model:
        logger.info("AzureOpenAI model selected")
        return _create_llm("AzureOpenAI", config)
    elif "claude" in model:
        logger.info("Claude model selected")
        return _create_llm("Anthropic", config)
    elif "llama" in model:
        logger.info("Llama model selected")
        return _create_llm("Ollama", config)
    elif any(keyword in model for keyword in ["mixtral", "mistral", "codestral"]):
        logger.info("Mistral model selected")
        return _create_llm("Mistral", config)
    elif "nebius" in model:
        logger.info("Nebius model selected")
        return _create_llm("Nebius", config)
    elif "openrouter" in model:
        logger.info("OpenRouter model selected")
        return _create_llm("OpenRouter", config)
<<<<<<< HEAD
    elif "bedrock" in model:
        logger.info("AWS Bedrock model selected")
        return _create_llm("Bedrock", config)
=======
>>>>>>> 18dc5c41
    else:
        logger.info("Default OpenAI model selected")
        return _create_llm("OpenAI", config)


def llm_from_config_without_agent(config: Config, sdk_context: SDKContext):
    model = config.get("model")
    enable_multi_modal = config.get("enable_multi_modal")

    if "gpt" in model and "azure/" not in model:
        if model.startswith("gpt-4") and enable_multi_modal is True:
            logger.info("OpenAIMultiModalLLM selected")
            return OpenAIMultiModalLLM(llm=llm_from_config(config), sdk_context=sdk_context)
        logger.info("OpenAILLM selected")
        return OpenAILLM(llm=llm_from_config(config), sdk_context=sdk_context)
    elif "azure/" in model:
        logger.info("AzureOpenAILLM model selected")
        return AzureOpenAILLM(llm=llm_from_config(config), sdk_context=sdk_context)
    elif "claude" in model:
        logger.info("ClaudeLLM selected")
        return ClaudeLLM(llm=llm_from_config(config), sdk_context=sdk_context)
    elif "llama" in model:
        logger.info("OllamaLLM selected")
        return OllamaLLM(llm=llm_from_config(config), sdk_context=sdk_context)
    elif any(keyword in model for keyword in ["mixtral", "mistral", "codestral"]):
        logger.info("MistralLLM selected")
        return MistralLLM(llm=llm_from_config(config), sdk_context=sdk_context)
    elif "nebius" in model:
        logger.info("NebiuslLLM selected")
        return NebiuslLLM(llm=llm_from_config(config), sdk_context=sdk_context)
    elif "openrouter" in model:
        logger.info("OpenRouterLLM selected")
        return OpenRouterLLM(llm=llm_from_config(config), sdk_context=sdk_context)
<<<<<<< HEAD
    elif "bedrock" in model:
        logger.info("AWSBedrockLLM selected")
        return BedrockLLM(llm=llm_from_config(config), sdk_context=sdk_context)
=======
>>>>>>> 18dc5c41
    else:
        logger.info("Default OpenAILLM selected")
        return OpenAILLM(llm=llm_from_config(config), sdk_context=sdk_context)

    return llm_from_config(config)<|MERGE_RESOLUTION|>--- conflicted
+++ resolved
@@ -34,10 +34,7 @@
 from swarmzero.llms.ollama import OllamaLLM
 from swarmzero.llms.openai import AzureOpenAILLM, OpenAILLM, OpenAIMultiModalLLM
 from swarmzero.llms.openrouter import OpenRouterLLM
-<<<<<<< HEAD
 from swarmzero.llms.bedrock import BedrockLLM
-=======
->>>>>>> 18dc5c41
 
 load_dotenv()
 
@@ -88,13 +85,6 @@
             logger.error("OPENROUTER_API_KEY is missing")
             raise ValueError("OPENROUTER_API_KEY is required for OpenRouter")
         if not model:
-<<<<<<< HEAD
-            return OpenRouter(
-                model=model,
-                api_key=api_key,
-                timeout=timeout,
-            )
-=======
             logger.error("OPENROUTER_MODEL is missing")
             raise ValueError("OPENROUTER_MODEL is required for OpenRouter")
         return OpenRouter(
@@ -102,7 +92,7 @@
             api_key=api_key,
             timeout=timeout,
         )
->>>>>>> 18dc5c41
+
     elif llm_type == "Nebius":
         api_key = os.getenv("NEBIUS_API_KEY")
         api_base = os.getenv("NEBIUS_API_BASE")
@@ -171,11 +161,8 @@
         return _create_llm("Nebius", config)
     elif isinstance(llm_wrapper, OpenRouterLLM):
         return _create_llm("OpenRouter", config)
-<<<<<<< HEAD
     elif isinstance(llm_wrapper, BedrockLLM):
         return _create_llm("Bedrock", config)
-=======
->>>>>>> 18dc5c41
     else:
         logger.error("Unsupported LLM wrapper type")
         raise ValueError("Unsupported LLM wrapper type")
@@ -206,12 +193,9 @@
     elif "openrouter" in model:
         logger.info("OpenRouter model selected")
         return _create_llm("OpenRouter", config)
-<<<<<<< HEAD
     elif "bedrock" in model:
         logger.info("AWS Bedrock model selected")
         return _create_llm("Bedrock", config)
-=======
->>>>>>> 18dc5c41
     else:
         logger.info("Default OpenAI model selected")
         return _create_llm("OpenAI", config)
@@ -245,12 +229,9 @@
     elif "openrouter" in model:
         logger.info("OpenRouterLLM selected")
         return OpenRouterLLM(llm=llm_from_config(config), sdk_context=sdk_context)
-<<<<<<< HEAD
     elif "bedrock" in model:
         logger.info("AWSBedrockLLM selected")
         return BedrockLLM(llm=llm_from_config(config), sdk_context=sdk_context)
-=======
->>>>>>> 18dc5c41
     else:
         logger.info("Default OpenAILLM selected")
         return OpenAILLM(llm=llm_from_config(config), sdk_context=sdk_context)
