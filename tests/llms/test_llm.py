from unittest.mock import MagicMock, patch

import llama_index
import pytest
from llama_index.agent.openai import OpenAIAgent  # type: ignore
from llama_index.core.agent.runner.base import AgentRunner
from llama_index.core.objects import ObjectIndex
from llama_index.llms.anthropic import Anthropic
from llama_index.llms.azure_openai import AzureOpenAI
from llama_index.llms.gemini import Gemini
from llama_index.llms.mistralai import MistralAI
from llama_index.llms.nebius import NebiusLLM as Nebius
from llama_index.llms.ollama import Ollama
from llama_index.llms.openai import OpenAI
from llama_index.llms.openrouter import OpenRouter
from llama_index.multi_modal_llms.openai import OpenAIMultiModal
from llama_index.llms.bedrock import Bedrock

from swarmzero.llms import AzureOpenAILLM
from swarmzero.llms.claude import ClaudeLLM
from swarmzero.llms.gemini import GeminiLLM
from swarmzero.llms.mistral import MistralLLM
from swarmzero.llms.nebius import NebiuslLLM
from swarmzero.llms.ollama import OllamaLLM
from swarmzero.llms.openai import OpenAILLM, OpenAIMultiModalLLM
from swarmzero.llms.openrouter import OpenRouterLLM
<<<<<<< HEAD
from swarmzero.llms.bedrock import BedrockLLM
=======
>>>>>>> 18dc5c41
from swarmzero.sdk_context import SDKContext


@pytest.fixture
def tools():
    return ["tool1", "tool2"]


@pytest.fixture
def instruction():
    return """Act as if you are a financial advisor"""


@pytest.fixture
def empty_tools():
    return []


@pytest.fixture
def required_exts():
    return [".txt", ".md"]


@pytest.fixture
def sdk_context():
    mock_sdk_context = MagicMock(spec=SDKContext)
    mock_sdk_context.get_utility.return_value = MagicMock()
    return mock_sdk_context


@pytest.fixture
def tool_retriever(tools):
    with (
        patch("llama_index.core.VectorStoreIndex.from_documents"),
        patch("llama_index.core.objects.ObjectIndex.from_objects"),
        patch("swarmzero.tools.retriever.base_retrieve.RetrieverBase.create_basic_index") as mock_create_basic_index,
    ):
        vectorstore_object = ObjectIndex.from_objects(
            tools,
            index=mock_create_basic_index,
        )
        tool_retriever = vectorstore_object.as_retriever(similarity_top_k=3)
        return tool_retriever


def test_openai_llm_initialization(tools, instruction, sdk_context):
    openai_llm = OpenAILLM(OpenAI(model="gpt-3.5-turbo"), tools, instruction, sdk_context=sdk_context)
    print(f"Agent: {openai_llm.agent}")
    print(f"Tools: {openai_llm.tools}")
    print(f"System Prompt: {openai_llm.system_prompt}")

    assert openai_llm.agent is not None
    assert isinstance(openai_llm.agent, AgentRunner)
    assert openai_llm.tools == tools
    assert instruction in openai_llm.system_prompt


def test_azureopenai_llm_initialization(tools, instruction, sdk_context):
    azureopenai = AzureOpenAILLM(
        AzureOpenAI(azure_deployment="gpt-3.5-turbo", azure_endpoint="https://YOUR_RESOURCE_NAME.openai.azure.com/"),
        tools,
        instruction,
        sdk_context=sdk_context,
    )
    print(f"Agent: {azureopenai.agent}")
    print(f"Tools: {azureopenai.tools}")
    print(f"System Prompt: {azureopenai.system_prompt}")

    assert azureopenai.agent is not None
    assert isinstance(azureopenai.agent, AgentRunner)
    assert azureopenai.tools == tools
    assert instruction in azureopenai.system_prompt


def test_openai_multimodal_llm_initialization(tools, instruction, sdk_context):
    openai_llm = OpenAIMultiModalLLM(OpenAIMultiModal(model="gpt-4"), tools, instruction, sdk_context=sdk_context)
    assert openai_llm.agent is not None
    assert isinstance(openai_llm.agent, llama_index.core.agent.runner.base.AgentRunner)
    assert openai_llm.tools == tools
    assert instruction in openai_llm.system_prompt


def test_claude_llm_initialization(tools, instruction, sdk_context):
    claude_llm = ClaudeLLM(Anthropic(model="claude-3-opus-20240229"), tools, instruction, sdk_context=sdk_context)
    assert claude_llm.agent is not None
    assert isinstance(claude_llm.agent, llama_index.core.agent.runner.base.AgentRunner)
    assert claude_llm.tools == tools
    assert instruction in claude_llm.system_prompt


def test_llama_llm_initialization(tools, instruction, sdk_context):
    llama_llm = OllamaLLM(Ollama(model="llama3"), tools, instruction, sdk_context=sdk_context)
    assert llama_llm.agent is not None
    assert isinstance(llama_llm.agent, llama_index.core.agent.runner.base.AgentRunner)
    assert llama_llm.tools == tools
    assert instruction in llama_llm.system_prompt


def test_mistral_llm_initialization(tools, instruction, sdk_context):
    mistral_llm = MistralLLM(
        MistralAI(model="mistral-large-latest", api_key="mistral_api_key"), tools, instruction, sdk_context=sdk_context
    )
    assert mistral_llm.agent is not None
    assert isinstance(mistral_llm.agent, llama_index.core.agent.runner.base.AgentRunner)
    assert mistral_llm.tools == tools
    assert instruction in mistral_llm.system_prompt


def test_gemini_llm_initialization(tools, instruction, sdk_context):
    with patch('llama_index.llms.gemini.Gemini') as mock_gemini:
        gemini_llm = GeminiLLM(mock_gemini.return_value, tools, instruction, sdk_context=sdk_context)
        assert gemini_llm.agent is not None
        assert isinstance(gemini_llm.agent, llama_index.core.agent.runner.base.AgentRunner)
        assert gemini_llm.tools == tools
        assert instruction in gemini_llm.system_prompt


def test_nebius_llm_initialization(tools, instruction, sdk_context):
    nebius_llm = NebiuslLLM(Nebius(model="nebius-7b"), tools, instruction, sdk_context=sdk_context)
    assert nebius_llm.agent is not None
    assert isinstance(nebius_llm.agent, llama_index.core.agent.runner.base.AgentRunner)
    assert nebius_llm.tools == tools
    assert instruction in nebius_llm.system_prompt


def test_retrieval_openai_llm_initialization(empty_tools, instruction, tool_retriever, sdk_context):
    openai_llm = OpenAILLM(
        OpenAI(model="gpt-3.5-turbo"), empty_tools, instruction, tool_retriever=tool_retriever, sdk_context=sdk_context
    )
    assert openai_llm.agent is not None
    assert isinstance(openai_llm.agent, AgentRunner)
    assert openai_llm.tools == empty_tools
    assert instruction in openai_llm.system_prompt
    assert openai_llm.tool_retriever == tool_retriever


def test_retrieval_ollamallm_initialization(empty_tools, instruction, tool_retriever, sdk_context):
    ollamallm = OllamaLLM(
        Ollama(model="llama3"), empty_tools, instruction, tool_retriever=tool_retriever, sdk_context=sdk_context
    )
    assert ollamallm.agent is not None
    assert isinstance(ollamallm.agent, llama_index.core.agent.runner.base.AgentRunner)
    assert ollamallm.tools == empty_tools
    assert instruction in ollamallm.system_prompt
    assert ollamallm.tool_retriever == tool_retriever

def test_openrouter_llm_initialization(tools, instruction, sdk_context):
    with patch('llama_index.llms.openrouter.OpenRouter') as mock_openrouter:
        openrouter_llm = OpenRouterLLM(mock_openrouter.return_value, tools, instruction, sdk_context=sdk_context)
        assert openrouter_llm.agent is not None
        assert isinstance(openrouter_llm.agent, llama_index.core.agent.runner.base.AgentRunner)
        assert openrouter_llm.tools == tools
<<<<<<< HEAD
        assert instruction in openrouter_llm.system_prompt

def test_bedrock_llm_initialization(tools, instruction, sdk_context):
    with patch('llama_index.llms.bedrock.Bedrock') as mock_bedrock:
        bedrock_llm = BedrockLLM(mock_bedrock.return_value, tools, instruction, sdk_context=sdk_context)
        assert bedrock_llm.agent is not None
        assert isinstance(bedrock_llm.agent, llama_index.core.agent.runner.base.AgentRunner)
        assert bedrock_llm.tools == tools
        assert instruction in bedrock_llm.system_prompt
=======
        assert instruction in openrouter_llm.system_prompt
>>>>>>> 18dc5c41
<|MERGE_RESOLUTION|>--- conflicted
+++ resolved
@@ -24,10 +24,8 @@
 from swarmzero.llms.ollama import OllamaLLM
 from swarmzero.llms.openai import OpenAILLM, OpenAIMultiModalLLM
 from swarmzero.llms.openrouter import OpenRouterLLM
-<<<<<<< HEAD
 from swarmzero.llms.bedrock import BedrockLLM
-=======
->>>>>>> 18dc5c41
+
 from swarmzero.sdk_context import SDKContext
 
 
@@ -180,9 +178,7 @@
         assert openrouter_llm.agent is not None
         assert isinstance(openrouter_llm.agent, llama_index.core.agent.runner.base.AgentRunner)
         assert openrouter_llm.tools == tools
-<<<<<<< HEAD
         assert instruction in openrouter_llm.system_prompt
-
 def test_bedrock_llm_initialization(tools, instruction, sdk_context):
     with patch('llama_index.llms.bedrock.Bedrock') as mock_bedrock:
         bedrock_llm = BedrockLLM(mock_bedrock.return_value, tools, instruction, sdk_context=sdk_context)
@@ -190,6 +186,3 @@
         assert isinstance(bedrock_llm.agent, llama_index.core.agent.runner.base.AgentRunner)
         assert bedrock_llm.tools == tools
         assert instruction in bedrock_llm.system_prompt
-=======
-        assert instruction in openrouter_llm.system_prompt
->>>>>>> 18dc5c41
